--- conflicted
+++ resolved
@@ -34,17 +34,13 @@
 
     # # Plot histograms
     output_directory = os.path.join(training_path, "plots")
-<<<<<<< HEAD
     plotter = TrainingHistogramPlotter(
-        analyzer.weights,
-        analyzer.predicted_scores,
-        analyzer.validation_scores,
-        analyzer.histograms,
+        analyzer.data["weights"],
+        analyzer.data["predicted_scores"],
+        analyzer.data["validation_scores"],
+        analyzer.data["histograms"],
         output_directory,
     )
-=======
-    plotter = TrainingHistogramPlotter(analyzer.data["histograms"], output_directory)
->>>>>>> f02486ed
     plotter.plot()
     plotter.plot_covariance(analyzer.data["covariance"])
 
