from collections import defaultdict
from dataclasses import dataclass

import numpy as np
import pandas as pd
from sklearn.preprocessing import LabelEncoder, StandardScaler
from tensorflow.keras.utils import Sequence, to_categorical

from vbfml.input.uproot import UprootReaderMultiFile
from vbfml.util import LRIDictBuffer
<<<<<<< HEAD
=======

>>>>>>> 00fdccf2

@dataclass
class DatasetInfo:
    name: str
    files: list
    n_events: int
    treename: str
    label: str = ""
    weight: float = 1.0

    def __post_init__(self):
        if not self.label:
            self.label = self.name

<<<<<<< HEAD
=======

def row_vector(branch):
    return np.array(branch).reshape((len(branch), 1))


>>>>>>> 00fdccf2
class MultiDatasetSequence(Sequence):
    def __init__(
        self,
        batch_size: int,
        branches: "list[str]",
        shuffle=True,
        batch_buffer_size=1,
        read_range=(0.0, 1.0),
        weight_expression=None,
<<<<<<< HEAD
        scale_features=False,
=======
>>>>>>> 00fdccf2
    ) -> None:
        self.datasets = {}
        self.readers = {}
        self.branches = branches
        self.batch_size = batch_size
        self._shuffle = shuffle
        self.encoder = LabelEncoder()

        self.batch_buffer_size = batch_buffer_size
        self.batch_buffer = LRIDictBuffer(buffer_size=self.batch_buffer_size)

        self._read_range = read_range
        self._weight_expression = weight_expression
<<<<<<< HEAD

        self._scale_features = scale_features
        self._feature_scaler = None
=======
>>>>>>> 00fdccf2

    def __len__(self) -> int:
        read_fraction = self.read_range[1] - self.read_range[0]
        return int(self.total_events() * read_fraction // self.batch_size)

    @property
    def weight_expression(self) -> str:
        return self._weight_expression

    @weight_expression.setter
    def weight_expression(self, weight_expression: str) -> None:
        self._weight_expression = weight_expression

    @property
<<<<<<< HEAD
    def scale_features(self) -> bool:
        return self._scale_features

    @scale_features.setter
    def scale_features(self, scale_features: bool) -> None:
        if scale_features != self.scale_features:
            self.batch_buffer.clear()
        self._scale_features = scale_features

    @property
=======
>>>>>>> 00fdccf2
    def shuffle(self) -> bool:
        return self._shuffle

    @shuffle.setter
    def shuffle(self, shuffle: bool) -> None:
        self._shuffle = shuffle

    @property
    def read_range(self) -> tuple:
        return self._read_range

    @read_range.setter
    def read_range(self, read_range: tuple) -> None:
        assert len(read_range) == 2, "Read range must be a tuple of length two."
        assert all(
            0 <= x <= 1 for x in read_range
        ), "Read range bounds must be between 0 and 1."
        assert (
            read_range[0] < read_range[1]
        ), "Read range bounds must be in increasing order."

        # Buffered batches must be thrown out
        # if read range changes
        if read_range != self.read_range:
            self.batch_buffer.clear()

        self._read_range = read_range

<<<<<<< HEAD
    def _init_feature_scaler(self, features: np.ndarray) -> None:
        self._feature_scaler = StandardScaler().fit(features)

    def apply_feature_scaling(self, features: np.ndarray) -> np.ndarray:
        if not self._feature_scaler:
            self._init_feature_scaler(features)
        return self._feature_scaler.transform(features)

=======
>>>>>>> 00fdccf2
    def _format_weights(self, df: pd.DataFrame, dataset_name: str) -> None:
        dataset_weight = self.datasets[dataset_name].weight
        if self.weight_expression:
            df.rename(columns={self.weight_expression: "weight"}, inplace=True)
            df["weight"] = df["weight"] * dataset_weight
        else:
            df["weight"] = dataset_weight

    def _read_dataframes_for_batch_range(
        self, batch_start: int, batch_stop: int
    ) -> list:
        """Reads and returns data for a given batch and all datasets"""
        dataframes = []
        for name in self.datasets.keys():
            df = self._read_single_dataframe_for_batch_range(
                batch_start, batch_stop, name
            )
            if self.is_weighted():
                self._format_weights(df, name)
            dataframes.append(df)
        return dataframes

    def _read_single_dataframe_for_batch_range(
        self, batch_start: int, batch_stop: int, dataset_name: str
    ):
        """Reads and returns data for a given batch and single data"""
        start, stop = self._get_start_stop_for_single_read(
            batch_start, batch_stop, dataset_name
        )
        if not dataset_name in self.readers:
            self._init_reader(dataset_name)
        df = self.readers[dataset_name].read_events(start, stop)
        df["label"] = self.encode_label(self.datasets[dataset_name].label)
        return df

    def _get_start_stop_for_single_read(
        self, batch_start: int, batch_stop: int, dataset_name: str
    ) -> tuple:
        """Returns the start and stop coordinates for reading a given batch of data from one dataset"""

        dataset_events = self.datasets[dataset_name].n_events

        offset = np.ceil(dataset_events * self.read_range[0])
        start = offset + np.floor(
            batch_start * self.batch_size * self.fractions[dataset_name]
        )
        stop = np.floor(batch_stop * self.batch_size * self.fractions[dataset_name]) - 1
        return start, stop

    def dataset_labels(self) -> "list[str]":
        """Return list of labels of all data sets in this Sequence."""
        return [dataset.label for dataset in self.datasets.values()]

    def dataset_names(self) -> "list[str]":
        """Return list of names of all data sets in this Sequence."""
        return [dataset.name for dataset in self.datasets.values()]

    def total_events(self) -> int:
        """Total number of events of all data sets"""
        return sum(dataset.n_events for dataset in self.datasets.values())

    def encode_label(self, label: str) -> np.ndarray:
        """
        Encode string-values labels into one-hot vectors.
        """
        return self.label_encoding[label]

    def _split_multibatch(self, dfs: "list[pd.DataFrame]", index_offset=0) -> dict:
        """
        Convert a dataframe containing multiple batches into per-batch frames
        """
        split_dfs = defaultdict(list)
        for df in dfs:
            for ibatch, df_batch in enumerate(
                np.array_split(df, self.batch_buffer_size)
            ):
                split_dfs[index_offset + ibatch].append(df_batch)
        return dict(split_dfs)

    def _fill_batch_buffer(self, batch_start: int, batch_stop: int) -> None:
        """
        Read batches from file and save them into the buffer for future use.
        """
        multibatch_dfs = self._read_dataframes_for_batch_range(batch_start, batch_stop)
        batched_dfs = self._split_multibatch(multibatch_dfs, index_offset=batch_start)

        for ibatch, dfs in batched_dfs.items():
            if ibatch in self.batch_buffer:
                continue
            df = pd.concat(dfs)

            if self.shuffle:
                df = df.sample(frac=1)

            non_feature_columns = ["label"]
            if self.is_weighted():
                non_feature_columns.append("weight")
            features = df.drop(columns=non_feature_columns).to_numpy()

<<<<<<< HEAD
            if self.scale_features:
                features = self.apply_feature_scaling(features)

=======
>>>>>>> 00fdccf2
            labels = to_categorical(
                row_vector(df["label"]),
                num_classes=len(self.dataset_labels()),
            )

            if self.is_weighted():
                weights = row_vector(df["weight"])
                batch = (features, labels, weights)
            else:
                batch = (features, labels)

            self.batch_buffer[ibatch] = batch

    def __getitem__(self, batch: int) -> tuple:
        """Returns a single batch of data"""
        if batch not in self.batch_buffer:
            max_batch_to_buffer = min(batch + self.batch_buffer_size, len(self))
            self._fill_batch_buffer(batch, max_batch_to_buffer)
        return self.batch_buffer[batch]

    def add_dataset(self, dataset: DatasetInfo) -> None:
        """Add a new data set to the Sequence."""
        if dataset.name in self.datasets:
            raise IndexError(f"Dataset already exists: '{dataset.name}'.")
        self.datasets[dataset.name] = dataset
        self._datasets_changed()

    def remove_dataset(self, dataset_name: str) -> DatasetInfo:
        """Remove dataset from this Sequence and return its DatasetInfo object"""
        info = self.datasets.pop(dataset_name)
        self._datasets_changed()
        return info

    def get_dataset(self, dataset_name: str) -> DatasetInfo:
        return self.datasets[dataset_name]

    def _init_reader(self, dataset_name) -> None:
        """
        Initializes file readers for a given data set.

        Note that this operation may be slow as the reader
        will open all files associated to it to determine
        event counts.
        """
        info = self.datasets[dataset_name]

        branches_to_read = self.branches.copy()
        if self.weight_expression:
            branches_to_read.append(self.weight_expression)

        reader = UprootReaderMultiFile(
            files=info.files,
            branches=branches_to_read,
            treename=info.treename,
        )
        self.readers[dataset_name] = reader

    def _init_readers(self) -> None:
        """Initializes file readers for all data sets"""
        for dataset_name in self.datasets.keys():
            self._init_reader(dataset_name)

    def _init_label_encoding(self) -> None:
        """Create encoding of string labels <-> integer class indices"""
        labels = sorted([dataset.label for dataset in self.datasets.values()])
        label_encoding = dict(enumerate(labels))
        label_encoding.update({v: k for k, v in label_encoding.items()})
        self.label_encoding = label_encoding

    def _datasets_changed(self):
        """Perform all updates needed after a change in data sets"""
        self._init_dataset_fractions()
        self._init_label_encoding()

    def _init_dataset_fractions(self) -> None:
        """Determine what fraction of the total events is from a given data set"""
        total = self.total_events()
        self.fractions = {
            name: info.n_events / total for name, info in self.datasets.items()
        }

    def is_weighted(self):
        """
        Weights are needed if a per-event expression is used OR any data set has a weight.
        """
        if self.weight_expression:
            return True
        if any([dataset.weight != 1 for dataset in self.datasets.values()]):
            return True
        return False<|MERGE_RESOLUTION|>--- conflicted
+++ resolved
@@ -8,10 +8,7 @@
 
 from vbfml.input.uproot import UprootReaderMultiFile
 from vbfml.util import LRIDictBuffer
-<<<<<<< HEAD
-=======
-
->>>>>>> 00fdccf2
+
 
 @dataclass
 class DatasetInfo:
@@ -26,14 +23,11 @@
         if not self.label:
             self.label = self.name
 
-<<<<<<< HEAD
-=======
 
 def row_vector(branch):
     return np.array(branch).reshape((len(branch), 1))
 
 
->>>>>>> 00fdccf2
 class MultiDatasetSequence(Sequence):
     def __init__(
         self,
@@ -43,10 +37,7 @@
         batch_buffer_size=1,
         read_range=(0.0, 1.0),
         weight_expression=None,
-<<<<<<< HEAD
         scale_features=False,
-=======
->>>>>>> 00fdccf2
     ) -> None:
         self.datasets = {}
         self.readers = {}
@@ -60,12 +51,9 @@
 
         self._read_range = read_range
         self._weight_expression = weight_expression
-<<<<<<< HEAD
 
         self._scale_features = scale_features
         self._feature_scaler = None
-=======
->>>>>>> 00fdccf2
 
     def __len__(self) -> int:
         read_fraction = self.read_range[1] - self.read_range[0]
@@ -80,7 +68,6 @@
         self._weight_expression = weight_expression
 
     @property
-<<<<<<< HEAD
     def scale_features(self) -> bool:
         return self._scale_features
 
@@ -91,8 +78,6 @@
         self._scale_features = scale_features
 
     @property
-=======
->>>>>>> 00fdccf2
     def shuffle(self) -> bool:
         return self._shuffle
 
@@ -121,7 +106,6 @@
 
         self._read_range = read_range
 
-<<<<<<< HEAD
     def _init_feature_scaler(self, features: np.ndarray) -> None:
         self._feature_scaler = StandardScaler().fit(features)
 
@@ -130,8 +114,6 @@
             self._init_feature_scaler(features)
         return self._feature_scaler.transform(features)
 
-=======
->>>>>>> 00fdccf2
     def _format_weights(self, df: pd.DataFrame, dataset_name: str) -> None:
         dataset_weight = self.datasets[dataset_name].weight
         if self.weight_expression:
@@ -231,12 +213,9 @@
                 non_feature_columns.append("weight")
             features = df.drop(columns=non_feature_columns).to_numpy()
 
-<<<<<<< HEAD
             if self.scale_features:
                 features = self.apply_feature_scaling(features)
 
-=======
->>>>>>> 00fdccf2
             labels = to_categorical(
                 row_vector(df["label"]),
                 num_classes=len(self.dataset_labels()),
