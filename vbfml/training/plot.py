from typing import Dict, Tuple, List
import os
from dataclasses import dataclass
<<<<<<< HEAD

from numpy.core.fromnumeric import ndim

=======
import matplotlib
>>>>>>> f02486ed
import mplhep as hep
import numpy as np
from hist import Hist
from matplotlib import pyplot as plt
from tqdm import tqdm
from scipy import integrate
from sklearn import metrics
import time

plt.style.use(hep.style.CMS)


def keys_to_list(keys):
    return list(sorted(map(str, keys)))


def merge_flow_bins(values):
    new_values = values[1:-1]
    new_values[0] = new_values[0] + values[0]
    new_values[-1] = new_values[-1] + values[-1]
    return new_values


colors = ["b", "r", "k", "g"]


@dataclass
class TrainingHistogramPlotter:
    """
    Tool to make standard plots based on histograms created with
    the TrainingAnalyzer
    """

    weights: "list"
    predicted_scores: "list"
    validation_scores: "list"
    histograms: "list[Hist]"
    output_directory: str = "./output"

    def __post_init__(self):
        self.sequence_types = keys_to_list(self.histograms.keys())
        histogram_names = []
        for sequence_type in self.sequence_types:
            histogram_names.extend(keys_to_list(self.histograms[sequence_type].keys()))
        self.histogram_names = sorted(list(set(histogram_names)))

        self.output_directory = os.path.abspath(self.output_directory)

    def create_output_directory(self, subdirectory: str) -> None:
        directory = os.path.join(self.output_directory, subdirectory)
        try:
            os.makedirs(directory)
        except FileExistsError:
            pass

    def get_histogram(self, sequence_type: str, name: str) -> Hist:
        return self.histograms[sequence_type][name]

    def get_histograms_across_sequences(self, histogram_name: str) -> "list[Hist]":
        histograms = {}
        for sequence_type in self.sequence_types:
            histograms[sequence_type] = self.get_histogram(
                sequence_type, histogram_name
            )
        return histograms

    def plot_by_sequence_types(self) -> None:
        """
        Comparison plots between the training and validation sequences.
        Generates plots for features + tagger scores.
        """
        output_subdir = "by_sequence"
        self.create_output_directory(output_subdir)

        for name in tqdm(self.histogram_names, desc="Plotting histograms"):
            fig, (ax, rax) = plt.subplots(
                2,
                1,
                figsize=(10, 10),
                gridspec_kw={"height_ratios": (3, 1)},
                sharex=True,
            )
            histograms = self.get_histograms_across_sequences(name)

            for sequence, histogram in histograms.items():
                label_axis = [axis for axis in histogram.axes if axis.name == "label"][
                    0
                ]

                for label in label_axis.edges[:-1]:
                    label = int(label)
                    color = colors[label % len(colors)]

                    histogram_for_label = histogram[{"label": int(label)}]

                    edges = histogram_for_label.axes[0].edges
                    values = merge_flow_bins(histogram_for_label.values(flow=True))

                    if np.all(values == 0):
                        continue
                    variances = merge_flow_bins(
                        histogram_for_label.variances(flow=True)
                    )

                    norm = np.sum(values)

                    if sequence == "validation":
                        hep.histplot(
                            values / norm,
                            edges,
                            yerr=np.sqrt(variances) / norm,
                            histtype="errorbar",
                            label=f"class={label}, {sequence}",
                            marker="o",
                            color=color,
                            ax=ax,
                            markersize=5,
                        )
                    else:
                        values_normalized = values / norm
                        histogram1 = hep.histplot(
                            values / norm,
                            edges,
                            color=color,
                            label=f"class={label}, {sequence}",
                            ls="-",
                            ax=ax,
                        )
                        steppatch = (histogram1[0][0]).get_data()
                        values_hist = np.reshape(
                            np.asarray(steppatch[0]), (len(steppatch[0]), 1)
                        )
                        edges_hist = np.reshape(
                            (np.asarray(steppatch[1])), (len(steppatch[1]), 1)
                        )
                        integral = np.zeros((len(edges_hist), 1))
                        # compute efficency
                        for bin in range(1, len(values_hist) + 1):
                            integral[bin - 1] = sum(
                                values_hist[0:bin]
                                * np.diff(edges_hist[0 : bin + 1], axis=0)
                            )
                        rax.plot(
                            edges_hist[1:],
                            integral[:-1],
                            color=color,
                            label=f"class={label}, {sequence}",
                            axes=rax,
                        )
                    ax.legend()
                    rax.legend(prop={"size": 15})
                    rax.set_xlabel(name)
                    rax.set_ylabel("Efficency (a.u.)")
                    ax.set_ylabel("Events (a.u.)")
                    ax.set_yscale("log")
                    for ext in "pdf", "png":
                        fig.savefig(
                            os.path.join(
                                self.output_directory, output_subdir, f"{name}.{ext}"
                            )
                        )
                    plt.close(fig)

    def _covariance_dict_to_matrices(
        self, covariance: Dict[Tuple[str, str], float]
    ) -> Tuple[List[str], Dict[str, np.ndarray]]:
        feature_names = sorted(set([x[0] for x in covariance.keys()]))
        n_feat = len(feature_names)

        matrices = {}
        matrices["covariance"] = np.zeros((n_feat, n_feat))
        matrices["correlation"] = np.zeros((n_feat, n_feat))

        for ifeat1, feat1 in enumerate(feature_names):
            for ifeat2, feat2 in enumerate(feature_names):
                key = (feat1, feat2)
                if key not in covariance:
                    key = (feat2, feat1)
                cov = covariance[key][0, 1]
                v1 = covariance[(feat1, feat1)][0, 1]
                v2 = covariance[(feat2, feat2)][0, 1]

                matrices["covariance"][ifeat1, ifeat2] = cov
                matrices["correlation"][ifeat1, ifeat2] = cov / np.sqrt(v1 * v2)

        return feature_names, matrices

    def plot_covariance(
        self, covariance: Dict[int, Dict[Tuple[str, str], float]]
    ) -> None:

        ncolors = 10
        cmap = plt.get_cmap("RdBu", ncolors)
        for class_index, class_covariance in covariance.items():
            feature_names, matrices = self._covariance_dict_to_matrices(
                class_covariance
            )

            output_subdirectory = os.path.join(self.output_directory, "covariance")
            try:
                os.makedirs(output_subdirectory)
            except FileExistsError:
                pass

            for tag, matrix in matrices.items():
                fig = plt.figure()
                ax = plt.gca()

                if "correlation" in tag:
                    vmin, vmax = -1, 1
                else:
                    vmax = 1.2 * np.max(np.abs(matrix))
                    vmin = -vmax

                cax = ax.matshow(matrix, vmin=vmin, vmax=vmax, cmap=cmap)
                cbar = fig.colorbar(cax, shrink=0.6)
                cbar.set_label(tag)
                cbar.set_ticks(
                    [vmin + i * (vmax - vmin) / ncolors for i in range(ncolors + 1)]
                )
                plt.xticks(
                    list(range(len(feature_names))), feature_names, rotation="vertical"
                )
                plt.yticks(
                    list(range(len(feature_names))),
                    feature_names,
                    rotation="horizontal",
                )
                plt.subplots_adjust(left=0.3, bottom=0.0, right=0.9, top=0.8)

                for i in range(matrix.shape[0]):
                    ax.axhline(i + 0.5, color="k")
                    ax.axvline(i + 0.5, color="k")
                for ext in "pdf", "png":
                    fig.savefig(
                        os.path.join(
                            output_subdirectory,
                            f"feature_{tag}_class{class_index}.{ext}",
                        )
                    )

                plt.close(fig)

    def plot(self) -> None:
<<<<<<< HEAD
        self.plot_by_sequence_types()
        self.plot_ROC()

    # plot ROC curve for each class
    def plot_ROC(self) -> None:
        fpr = dict()
        tpr = dict()
        score_classes = np.array(self.predicted_scores).shape[2]
        number_batches = np.array(self.predicted_scores).shape[0]

        for sclass in range(score_classes):
            # combine batch scores for each class
            p_score = np.array(self.predicted_scores[0][:, sclass])
            v_score = np.array(self.validation_scores[0][:, sclass])
            sample_weights = np.array(self.weights)
            predicted_scores_combined = p_score
            validation_scores_combined = v_score
            for batch in range(1, number_batches):
                sample_weights = np.append(sample_weights, sample_weights)
                p_score = np.asarray(self.predicted_scores[batch][:, sclass])
                v_score = np.asarray(self.validation_scores[batch][:, sclass])
                predicted_scores_combined = np.append(
                    predicted_scores_combined, p_score
                )
                validation_scores_combined = np.append(
                    validation_scores_combined, v_score
                )
            np.reshape(predicted_scores_combined, (len(predicted_scores_combined), 1))
            np.reshape(validation_scores_combined, (len(validation_scores_combined), 1))
            # make ROC curve
            fpr[sclass], tpr[sclass], thresholds = metrics.roc_curve(
                validation_scores_combined,
                predicted_scores_combined,
                sample_weight=sample_weights,
            )
            auc = metrics.roc_auc_score(
                validation_scores_combined,
                predicted_scores_combined,
                sample_weight=sample_weights,
            )
            fig, ax = plt.subplots()
            label_1 = "Current Classifier- AUC =" + str(round(auc, 3))
            ax.plot(fpr[sclass], tpr[sclass], label=label_1)
            ax.set_title("Label " + str(sclass))
            ax.set_ylabel("True Positive Rate")
            ax.set_xlabel("False Positive Rate")
            x = np.linspace(0, 1, 20)
            ax.plot(x, x, linestyle="--", label="Random Classifier")
            ax.legend()
            outdir = os.path.join(self.output_directory, "ROC")
            try:
                os.makedirs(outdir)
            except FileExistsError:
                pass

            for ext in "png", "pdf":
                fig.savefig(os.path.join(outdir, f"ROC_score_{sclass}.{ext}"))
=======
        # self.plot_by_sequence_types()
        pass
>>>>>>> f02486ed


def plot_history(history, outdir):

    fig = plt.figure(figsize=(12, 10))
    ax = plt.gca()

    accuracy_types = [
        key for key in history.keys() if "acc" in key and not "val" in key
    ]
    accuracy_types = [x.replace("x_", "").replace("y_", "") for x in accuracy_types]

    for accuracy_type in accuracy_types:
        ax.plot(
            history["x_loss"],
            history["y_loss"],
            color="b",
            ls="--",
            marker="s",
            label="Training",
        )
        ax.plot(
            history["x_val_loss"],
            history["y_val_loss"],
            color="b",
            label="Validation",
            marker="o",
        )

        ax2 = ax.twinx()
        ax2.plot(
            history[f"x_{accuracy_type}"],
            history[f"y_{accuracy_type}"],
            color="r",
            ls="--",
            marker="s",
            label="Training",
        )
        ax2.plot(
            history[f"x_val_{accuracy_type}"],
            history[f"y_val_{accuracy_type}"],
            color="r",
            label="Validation",
            marker="o",
        )
        ax.set_xlabel("Training time (a.u.)")
        ax.set_ylabel("Loss")
        ax.set_yscale("log")
        ax2.set_ylabel(f"Accuracy ({accuracy_type})")
        ax2.set_ylim(0, 1)
        ax.legend(title="Loss")
        ax2.legend(title="Accuracy")
        outdir = os.path.join(outdir, "history")
        try:
            os.makedirs(outdir)
        except FileExistsError:
            pass

        for ext in "png", "pdf":
            fig.savefig(os.path.join(outdir, f"history_{accuracy_type}.{ext}"))<|MERGE_RESOLUTION|>--- conflicted
+++ resolved
@@ -1,13 +1,7 @@
 from typing import Dict, Tuple, List
 import os
 from dataclasses import dataclass
-<<<<<<< HEAD
-
-from numpy.core.fromnumeric import ndim
-
-=======
 import matplotlib
->>>>>>> f02486ed
 import mplhep as hep
 import numpy as np
 from hist import Hist
@@ -252,7 +246,6 @@
                 plt.close(fig)
 
     def plot(self) -> None:
-<<<<<<< HEAD
         self.plot_by_sequence_types()
         self.plot_ROC()
 
@@ -262,8 +255,7 @@
         tpr = dict()
         score_classes = np.array(self.predicted_scores).shape[2]
         number_batches = np.array(self.predicted_scores).shape[0]
-
-        for sclass in range(score_classes):
+        for sclass in tqdm(range(score_classes),desc="Plotting ROC curves"):
             # combine batch scores for each class
             p_score = np.array(self.predicted_scores[0][:, sclass])
             v_score = np.array(self.validation_scores[0][:, sclass])
@@ -310,10 +302,6 @@
 
             for ext in "png", "pdf":
                 fig.savefig(os.path.join(outdir, f"ROC_score_{sclass}.{ext}"))
-=======
-        # self.plot_by_sequence_types()
-        pass
->>>>>>> f02486ed
 
 
 def plot_history(history, outdir):
@@ -326,7 +314,7 @@
     ]
     accuracy_types = [x.replace("x_", "").replace("y_", "") for x in accuracy_types]
 
-    for accuracy_type in accuracy_types:
+    for accuracy_type in tqdm(accuracy_types,desc="Plotting History"):
         ax.plot(
             history["x_loss"],
             history["y_loss"],
